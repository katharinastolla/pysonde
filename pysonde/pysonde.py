#!/usr/bin/env python
# -*- coding: utf-8 -*-

"""
Script to convert sounding files from different sources
to netCDF
"""
import argparse
import logging
import sys

import numpy as np
import xarray as xr
import tqdm
import pyproj
from omegaconf import OmegaConf
import metpy.calc as mpcalc
<<<<<<< HEAD
import os
import time
from metpy.units import units
=======
>>>>>>> c93b923c

from . import _helpers as h
from . import readers
from . import meteorology_helpers as mh
from . import thermodynamics as td


def get_args():
    parser = argparse.ArgumentParser(formatter_class=argparse.RawTextHelpFormatter)
    parser.add_argument(
        "-i",
        "--inputfile",
        metavar="INPUT_FILE",
        help="Single sonde file or file format\n" "including wildcards",
        default=None,
        required=False,
        nargs="+",
        type=h.unixpath,
    )

    parser.add_argument(
        "-o",
        "--output",
        metavar="/some/example/path/",
        help="Output folder for converted files (netCDF). You can\n"
        " although not recommended also define an output file\n"
        "(format). However, please share only those with the\n"
        " the default filename.\n"
        " The following formats can be used:\n"
        "\t {platform}\t platform name\n"
        "\t {location}\t platform location\n"
        "\t {direction}\t sounding direction\n"
        "\t\t date format with\n"
        "\t\t %%Y%%m%%d %%H%%M and so on\n"
        "\t\t and others to format the output folder dynamically.",
        default=None,
        required=False,
    )

    parser.add_argument(
        "-c",
        "--config",
        metavar="MAIN_CONFIG.YML",
        help="Main config file with references\n" "to specific config files",
        default="../config/main.yaml",
        required=False,
        type=h.unixpath,
    )

    parser.add_argument('-m', '--method', metavar='METHOD',
                        help="Interpolation method ('bin' (default), 'linear')",
                        default='bin',
                        required=False)

    parser.add_argument(
        "-v",
        "--verbose",
        metavar="DEBUG",
        help="Set the level of verbosity [DEBUG, INFO," " WARNING, ERROR]",
        required=False,
        default="INFO",
    )

    parsed_args = vars(parser.parse_args())

    if parsed_args["inputfile"] is None:
        parser.error(
            "--inputfile must be defined. For several files"
            "enter the inputfile format with wildcards."
        )

    return parsed_args


def load_reader(filename):
    """
    Infer appropriate reader from filename
    """
    ending = filename.suffix
    if ending == ".mwx":
        from .readers.readers import MW41

        reader = MW41
    elif ending == ".nc":
        from .readers.readers import pysondeL1

        reader = pysondeL1
    else:
        raise h.ReaderNotImplemented(f"Reader for filetype {ending} not implemented")
    return reader


def main(args=None):
    if args is None:
        args = {}
        try:
            args = get_args()
        except ValueError:
            sys.exit()
    else:
        pass

    h.setup_logging(args["verbose"])

    # Combine all configurations
    main_cfg = OmegaConf.load(args["config"])
    cfg = h.combine_configs(main_cfg.configs)

    cfg = h.replace_placeholders_cfg(cfg)

    input_files = h.find_files(args["inputfile"])
    logging.info("Files to process {}".format([file.name for file in input_files]))

    logging.debug("Load reader. All files need to be of same type!")
    # Load correct reader class
    reader_class = load_reader(input_files[0])
    # Configure reader according to config file
    reader = reader_class(cfg)

    for ifile, file in enumerate(tqdm.tqdm(input_files)):
        logging.debug("Reading file number {}".format(ifile))
        sounding = reader.read(file)

        if isinstance(reader, readers.readers.MW41):
            # Split sounding into ascending and descending branch
            sounding_asc, sounding_dsc = sounding.split_by_direction()
            for snd in [sounding_asc, sounding_dsc]:
                if len(snd.profile) < 2:
                    logging.warning(
                        "Sounding ({}) does not contain data. "
                        "Skip sounding-direction of {}".format(
                            snd.meta_data["sounding_direction"], file
                        )
                    )
                    continue
                snd.calculate_additional_variables(cfg)
                snd.convert_sounding_df2ds()
                snd.create_dataset(cfg)
                snd.export(args["output"], cfg)
        elif isinstance(reader, readers.readers.pysondeL1):
            if len(sounding.profile.sounding) != 1:
                raise NotImplementedError(
                    "Level 1 files with more than one sounding are currently not supported"
                )
            ds = sounding.profile.isel({"sounding": 0})
            ds_input = ds.copy()
<<<<<<< HEAD
            
=======

>>>>>>> c93b923c
            # Check monotonic ascent/descent
            if np.all(np.diff(ds.isel(level=slice(20, -1)).alt.values) > 0) or np.all(
                np.diff(ds.isel(level=slice(20, -1)).alt.values) < 0
            ):
                logging.debug("Sounding is monotonic ascending/descending")
            else:
                logging.warning(
                    "Sounding is not monotonic ascending/descending. The ascent rate will be artificial"
                )

            # Geopotential height issue
            # the geopotential height is not a measured coordinate and
            # the same height can occur at different pressure levels
            # here the first occurrence is used
            _, uniq_altitude_idx = np.unique(ds.alt.values, return_index=True)
            ds = ds.isel({"level": uniq_altitude_idx})
            
            # Consistent platform test
            if ifile == 0:
                platform = ds.platform
            else:
                assert (
                    ds.platform == platform
                ), "The platform seems to change from {} to {}".format(
                    platform, ds.platform
                )

            # Unique levels test
            if len(ds.alt) != len(np.unique(ds.alt)):
                logging.error("Altitude levels are not unique of {}".format(file))
                break
            
            # Prepare some data that cannot be linearly interpolated
            u, v = mh.get_wind_components(ds.wdir, ds.wspd)
            ds['u'] = xr.DataArray(u.data, dims=['level'])
            ds['v'] = xr.DataArray(v.data, dims=['level'])

            if 'altitude_WGS84' in ds.keys():
                # Convert lat, lon, alt to cartesian coordinates
                ecef = pyproj.Proj(proj='geocent', ellps='WGS84', datum='WGS84')
                lla = pyproj.Proj(proj='latlong', ellps='WGS84', datum='WGS84')
                x, y, z = pyproj.transform(lla, ecef,
                                           ds.lon.values,
                                           ds.lat.values,
                                           ds.altitude_WGS84.values,
                                           radians=False)
                reader.variable_name_mapping.update({'x': 'x', 'y': 'y', 'z': 'z'})
                for var, val in {'x': x, 'y': y, 'z': z}.items():
                    ds[var] = xr.DataArray(val, dims=['level'])
            else:
                logging.warning(
                    'No WGS84 altitude could be found. The averaging of the position might be faulty especially at the 0 meridian and close to the poles')

            td.metpy.units.units = sounding.unitregistry
            theta = td.calc_theta_from_T(ds['ta'], ds['p'])
            e_s = td.calc_saturation_pressure(ds['ta'])
            w_s = mpcalc.mixing_ratio(e_s, ds['p'].metpy.quantify())
            w = ds['rh'].data * w_s
            q = w / (1 + w)
            
            w['level'] = ds.alt.data
            w = w.rename({'level': 'alt'})
            w = w.expand_dims({"sounding":1})
            q['level'] = ds.alt.data
            q = q.rename({'level': 'alt'})
            q = q.expand_dims({"sounding": 1})
            theta['level'] = ds.alt.data
            theta = theta.rename({'level': 'alt'})
            theta = theta.expand_dims({"sounding": 1})
            ds = ds.rename_vars({"alt":"altitude"})
            ds = ds.rename({'level':'alt'})
            ds['alt'] = ds.altitude.data
            ds = ds.reset_coords()
            ds = ds.expand_dims({"sounding":1})
            # _ds_launch_time = ds["launch_time"].expand_dims({'sounding': 1})
            # del ds["launch_time"]
            # ds["launch_time"] = _ds_launch_time
            
            ds_new = xr.Dataset()  #ds.copy()
            ds_new['mr'] = w.reset_coords(drop=True)
            ds_new['theta'] = theta.reset_coords(drop=True)
            ds_new['specific_humidity'] = q.reset_coords(drop=True)
            
            for var in ds.data_vars:
                if var not in ds_new.data_vars and var not in ds_new.coords:
                    try:
                        ds_new[var] = ds[var]
                    except (NameError):
                        logging.warning(f"Variable {var} not found.")
                        pass
            
            for variable_name_in, variable_name_out in reader.variable_name_mapping_output.items():
                try:
                    ds_new = ds_new.rename({variable_name_in: variable_name_out})
                    ds_new[variable_name_out].attrs = ds[variable_name_in].attrs  # Copy attributes from input
                except (ValueError, KeyError):
                    logging.warning(f"Variable {variable_name_in} not found.")
                    pass
            
            # Interpolation
            interpolation_grid = np.arange(cfg.level2.setup.interpolation_grid_min,
                                           cfg.level2.setup.interpolation_grid_max,
                                           cfg.level2.setup.interpolation_grid_inc)
            if args['method'] == 'linear':
                ds_new = ds_new.dropna(dim='alt',
                                       subset=output_variables,
                                       how='any')
                ds_interp = ds_new.pint.interp(altitude=interpolation_grid)
            elif args['method'] == 'bin':
                interpolation_bins = np.arange(cfg.level2.setup.interpolation_grid_min - cfg.level2.setup.interpolation_grid_inc / 2,
                                               cfg.level2.setup.interpolation_grid_max + cfg.level2.setup.interpolation_grid_inc / 2,
                                               cfg.level2.setup.interpolation_grid_inc)
                ds_interp = ds_new.groupby_bins('altitude', interpolation_bins,
                                                labels=interpolation_grid,
                                                restore_coord_dims=True).mean()
                ds_interp = ds_interp.transpose()
                ds_interp = ds_interp.rename({'altitude_bins': 'alt'})
                
                # Create bounds variable
                ds_interp['alt_bnds'] = xr.DataArray(np.array([interpolation_bins[:-1], interpolation_bins[1:]]).T,
                                                     dims=['alt', 'nv'],
                                                     coords={'alt': ds_interp.alt.data}
                                                     )
                
                ds_interp['launch_time'] = ds_new['launch_time']
                
                ## Interpolation NaN
                ds_interp = ds_interp.interpolate_na('alt', max_gap=cfg.level2.setup.max_gap_fill,
                                                     use_coordinate=True)
                
                for var_in, var_out in reader.variable_name_mapping_output.items():
                    try:
                        ds_interp[var_out] = ds_interp[var_out].pint.quantify(ds_new[var_out].data.units)
                        ds_interp[var_out] = ds_interp[var_out].pint.to(cfg.level2.variables[var_in].attrs.units)
                    except:
                        pass
                    
                dims_2d = ['sounding', 'alt']
                dims_1d = ['alt']
                coords_1d = {'alt': ds_interp.alt.data}
                
                wind_u = ds_interp.isel({'sounding': 0})['wind_u']
                wind_v = ds_interp.isel({'sounding': 0})['wind_v']
                # umrechnen in m/s
                dir, wsp = mh.get_directional_wind(wind_u, wind_v)
                                
                # import pdb;
                # pdb.set_trace()
                
                ds_interp['wind_direction'] = xr.DataArray(dir.expand_dims({'sounding':1}).data,dims=dims_2d,coords=coords_1d)
                ds_interp['wind_speed'] = xr.DataArray(wsp.expand_dims({'sounding':1}).data, dims=dims_2d,coords=coords_1d)
                
                if 'altitude_WGS84' in ds.keys():
                    lon, lat, alt = pyproj.transform(ecef, lla,
                                                     ds_interp['x'].values[0],
                                                     ds_interp['y'].values[0],
                                                     ds_interp['z'].values[0],
                                                     radians=False)
                    for var, val in {'latitude': lat, 'longitude': lon, 'altitude_WGS84': alt}.items():
                        ds_interp[var] = xr.DataArray([val], dims=dims_2d, coords=coords_1d)

<<<<<<< HEAD
=======
            # Prepare some data that cannot be linearly interpolated
            u, v = mh.get_wind_components(ds.wdir, ds.wspd)
            ds['u'] = xr.DataArray(u.data, dims=['level'])
            ds['v'] = xr.DataArray(v.data, dims=['level'])

            if 'altitude_WGS84' in ds.keys():
                # Convert lat, lon, alt to cartesian coordinates
                ecef = pyproj.Proj(proj='geocent', ellps='WGS84', datum='WGS84')
                lla = pyproj.Proj(proj='latlong', ellps='WGS84', datum='WGS84')
                x, y, z = pyproj.transform(lla, ecef,
                                           ds.lon.values,
                                           ds.lat.values,
                                           ds.altitude_WGS84.values,
                                           radians=False)
                reader.variable_name_mapping.update({'x': 'x', 'y': 'y', 'z': 'z'})
                for var, val in {'x': x, 'y': y, 'z': z}.items():
                    ds[var] = xr.DataArray(val, dims=['level'])
            else:
                logging.warning(
                    'No WGS84 altitude could be found. The averaging of the position might be faulty especially at the 0 meridian and close to the poles')

            td.metpy.units.units = sounding.unitregistry
            theta = td.calc_theta_from_T(ds['ta'], ds['p'])
            e_s = td.calc_saturation_pressure(ds['ta'])
            w_s = mpcalc.mixing_ratio(e_s, ds['p'].metpy.quantify())
            w = ds['rh'].data * w_s
            q = w / (1 + w)

            w['level'] = ds.alt.data
            w = w.rename({'level': 'alt'})
            w = w.expand_dims({"sounding":1})
            q['level'] = ds.alt.data
            q = q.rename({'level': 'alt'})
            q = q.expand_dims({"sounding": 1})
            theta['level'] = ds.alt.data
            theta = theta.rename({'level': 'alt'})
            theta = theta.expand_dims({"sounding": 1})
            ds = ds.rename({'level':'alt'})
            ds = ds.reset_coords()
            ds = ds.expand_dims({"sounding":1})
            ds = ds.rename_vars({"alt":"altitude"})
            # _ds_launch_time = ds["launch_time"].expand_dims({'sounding': 1})
            # del ds["launch_time"]
            # ds["launch_time"] = _ds_launch_time

            ds_new = xr.Dataset()  #ds.copy()
            ds_new['mr'] = w.reset_coords(drop=True)
            ds_new['theta'] = theta.reset_coords(drop=True)
            ds_new['specific_humidity'] = q.reset_coords(drop=True)
            for var in ds.data_vars:
                if var not in ds_new.data_vars and var not in ds_new.coords:
                    ds_new[var] = ds[var]
            for variable_name_in, variable_name_out in reader.variable_name_mapping_output.items():
                try:
                    ds_new = ds_new.rename({variable_name_in: variable_name_out})
                    ds_new[variable_name_out].attrs = ds[variable_name_in].attrs  # Copy attributes from input
                except (ValueError, KeyError):
                    logging.warning(f"Variable {variable_name_in} not found.")
                    pass

            # Interpolation
            interpolation_grid = np.arange(cfg.level2.setup.interpolation_grid_min,
                                           cfg.level2.setup.interpolation_grid_max,
                                           cfg.level2.setup.interpolation_grid_inc)
            if args['method'] == 'linear':
                ds_new = ds_new.dropna(dim='alt',
                                       subset=output_variables,
                                       how='any')
                ds_interp = ds_new.pint.interp(altitude=interpolation_grid)
            elif args['method'] == 'bin':
                interpolation_bins = np.arange(cfg.level2.setup.interpolation_grid_min - cfg.level2.setup.interpolation_grid_inc / 2,
                                               cfg.level2.setup.interpolation_grid_max + cfg.level2.setup.interpolation_grid_inc / 2,
                                               cfg.level2.setup.interpolation_grid_inc)
                ds_interp = ds_new.groupby_bins('altitude', interpolation_bins,
                                                labels=interpolation_grid,
                                                restore_coord_dims=True).mean()
                ds_interp = ds_interp.transpose()
                ds_interp = ds_interp.rename({'altitude_bins': 'alt'})

                # Create bounds variable
                ds_interp['alt_bnds'] = xr.DataArray(np.array([interpolation_bins[:-1], interpolation_bins[1:]]).T,
                                                     dims=['alt', 'nv'],
                                                     coords={'alt': ds_interp.alt.data}
                                                     )

                ds_interp['launch_time'] = ds_new['launch_time']


                ## Interpolation NaN
                ds_interp = ds_interp.pint.interpolate_na('alt', max_gap=cfg.level2.setup.max_gap_fill,
                                                     use_coordinate=True)
                dims_2d = ['sounding', 'alt']
                dims_1d = ['alt']
                coords_1d = {'alt': ds_interp.alt.data}

                wind_u = ds_interp.isel({'sounding': 0})['wind_u']
                wind_v = ds_interp.isel({'sounding': 0})['wind_v']
                dir, wsp = mh.get_directional_wind(wind_u, wind_v)

                ds_interp['wind_direction'] = xr.DataArray(dir.expand_dims({"sounding":1}).data,dims=dims_2d,coords=coords_1d)
                ds_interp['wind_speed'] = xr.DataArray(wsp.expand_dims({"sounding": 1}).data, dims=dims_2d,
                                                           coords=coords_1d)

                if 'altitude_WGS84' in ds.keys():
                    lon, lat, alt = pyproj.transform(ecef, lla,
                                                     ds_interp['x'].values[0],
                                                     ds_interp['y'].values[0],
                                                     ds_interp['z'].values[0],
                                                     radians=False)
                    for var, val in {'latitude': lat, 'longitude': lon, 'altitude_WGS84': alt}.items():
                        ds_interp[var] = xr.DataArray([val], dims=dims_2d, coords=coords_1d)

>>>>>>> c93b923c
                    del ds_interp['x']
                    del ds_interp['y']
                    del ds_interp['z']
                    del ds_interp['altitude_WGS84']

                ds_input = ds_input.sortby('alt')
                ds_input.alt.load()
                ds_input.p.load()
                ds_input = ds_input.reset_coords()
<<<<<<< HEAD
                
                interp_pres = mh.pressure_interpolation(ds_input.p.pint.to("hPa").values,
                                                      ds_input.alt.pint.to("m").values,
                                                      ds_interp.alt.values) * sounding.unitregistry('hPa')
                # * sounding.unitregistry(cfg.level2.variables['p'].attrs.units)
                # hier testen, ob ohne neu-interpolierten Druck die RH Daten anders sind
                ds_interp['pressure'] = xr.DataArray(interp_pres,
                                                     dims=dims_1d,
                                                     coords=coords_1d)
                ds_interp['pressure'] = ds_interp['pressure'].pint.to(cfg.level2.variables['p'].attrs.units)
                ds_interp['pressure'] = ds_interp['pressure'].expand_dims({'sounding':1})
                
                ds_interp['launch_time'] = xr.DataArray([ds_interp.isel({'sounding': 0}).launch_time.item() / 1e9],
                                                        dims=['sounding'])
                # ds_interp['platform'] = xr.DataArray([ds.platform],
                #                                      dims=['sounding'])
                
                # Calculations after interpolation
                # Recalculate temperature and relative humidity from theta and q
                
                temperature = td.calc_T_from_theta(ds_interp.isel(sounding=0)['theta'].pint.to("K"),
                                                ds_interp.isel(sounding=0)['pressure'].pint.to("hPa"))
=======
                interp_pres = mh.pressure_interpolation(ds_input.p.pint.to("hPa").values,
                                                     ds_input.alt.pint.to("m").values,
                                                     ds_interp.alt.values) * sounding.unitregistry("hPa")
                ds_interp['pressure'] = xr.DataArray(interp_pres,
                                                     dims=dims_1d,
                                                     coords=coords_1d)
                ds_interp['pressure'] = ds_interp['pressure'].expand_dims({'sounding':1})
                #################

                ds_interp['launch_time'] = xr.DataArray([ds_interp.isel({'sounding': 0}).launch_time.item() / 1e9],
                                                        dims=['sounding'])
                ds_interp['platform'] = xr.DataArray([ds.platform],
                                                     dims=['sounding'])

                # Calculations after interpolation
                # Recalculate temperature and relative humidity from theta and q
                temperature = td.calc_T_from_theta(ds_interp.isel(sounding=0)['theta'],
                                                ds_interp.isel(sounding=0)['pressure'])
>>>>>>> c93b923c
                ds_interp['temperature'] = xr.DataArray(temperature.data,
                                                        dims=dims_1d,
                                                        coords=coords_1d)
                ds_interp['temperature'] = ds_interp['temperature'].expand_dims({'sounding':1})

                w = (ds_interp.isel(sounding=0)['specific_humidity']) / (
                        1 - ds_interp.isel(sounding=0)['specific_humidity'])
                e_s = td.calc_saturation_pressure(ds_interp.isel(sounding=0)['temperature'])
                w_s = mpcalc.mixing_ratio(e_s,
                                          ds_interp.isel(sounding=0)['pressure'].data)
                relative_humidity = w / w_s * 100

                ds_interp['relative_humidity'] = xr.DataArray(relative_humidity.data,
                                                              dims=dims_1d,
                                                              coords=coords_1d)
                ds_interp['relative_humidity'] = ds_interp['relative_humidity'].expand_dims({'sounding': 1})
<<<<<<< HEAD
                ds_interp['relative_humidity'].data = ds_interp['relative_humidity'].data * units.percent
                # ds_interp = ds_interp.drop('humidity')
                
                dewpoint = td.convert_rh_to_dewpoint(ds_interp.isel(sounding=0)['temperature'],
                                                     ds_interp.isel(sounding=0)['relative_humidity'])
                ds_interp['dewpoint'] = xr.DataArray(dewpoint.data,
                                                        dims=dims_1d,
                                                        coords=coords_1d)
                ds_interp['dewpoint'] = ds_interp['dewpoint'].expand_dims({'sounding':1})
                ds_interp['dewpoint'].data = ds_interp['dewpoint'].data * units.K
                # ds_interp = ds_interp.drop('dew_point')
                
                # ds_interp = ds_interp.drop('altitude')
                
                ds_interp['mixing_ratio'].data = ds_interp['mixing_ratio'].data * units('g/g')
                ds_interp['specific_humidity'].data = ds_interp['specific_humidity'].data * units('g/g')
                
                for variable in ['mixing_ratio', 'theta',
                                  'specific_humidity', 'ascent_rate', 'altitude', 'latitude',
                                  'longitude', 'wind_u',
                                  'wind_v', 'alt_bnds'
                                  ]:
                    ds_interp[variable] = ds_interp[variable].expand_dims({'sounding':1})
                
=======


            ### Continue adding worklfow from batch_interpoalte_sounding
            ## call via sounding_converter --inputfile examples/level1/EUREC4A_BCO_Vaisala-RS_L1-ascent_20200126T2244_v3.0.0.nc --config=config/main.yaml

>>>>>>> c93b923c
                # Count number of measurements within each bin
                ds_interp['N_ptu'] = xr.DataArray(
                    ds_new.pressure.groupby_bins('alt', interpolation_bins, labels=interpolation_grid,
                                                 restore_coord_dims=True).count().values,
                    dims=dims_2d,
                    coords=coords_1d)
                ds_interp['N_gps'] = xr.DataArray(
                    ds_new.latitude.groupby_bins('alt', interpolation_bins, labels=interpolation_grid,
                                                 restore_coord_dims=True).count().values,
                    dims=dims_2d,
                    coords=coords_1d)

                # Cell method used
                data_exists = np.where(np.isnan(ds_interp.isel(sounding=0).pressure), False, True)
                data_mean = np.where(np.isnan(ds_interp.isel(sounding=0).N_ptu), False, True)  # no data or interp: nan; mean > 0
                data_method = np.zeros_like(data_exists, dtype='uint')
                data_method[np.logical_and(data_exists, data_mean)] = 2
                data_method[np.logical_and(data_exists, ~data_mean)] = 1
                ds_interp['m_ptu'] = xr.DataArray([data_method], dims=dims_2d, coords=coords_1d)
                ds_interp['N_ptu'].values[0,np.logical_and(~data_mean, data_method > 0)] = 0

                data_exists = np.where(np.isnan(ds_interp.isel(sounding=0).latitude), False, True)
                data_mean = np.where(np.isnan(ds_interp.isel(sounding=0).N_gps), False, True)  # no data or interp: nan; mean > 0
                data_method = np.zeros_like(data_exists, dtype='uint')
                data_method[np.logical_and(data_exists, data_mean)] = 2
                data_method[np.logical_and(data_exists, ~data_mean)] = 1
<<<<<<< HEAD
                ds_interp['m_gps'] = xr.DataArray([data_method], dims=dims_2d, coords=coords_1d)
                ds_interp['N_gps'].values[0,np.logical_and(~data_mean, data_method > 0)] = 0
                
                # direction = get_direction(ds_interp, ds)
                most_common_vertical_movement = np.argmax(
                    [np.count_nonzero(ds_interp.ascent_rate > 0), np.count_nonzero(ds_interp.ascent_rate < 0)]
                )
                ds_interp['ascent_flag'] = xr.DataArray([most_common_vertical_movement], dims=['sounding'])
                    
                # # Copy trajectory id from level1 dataset
                # ds_interp['sounding'] = xr.DataArray([ds['sounding'].values])#, dims=['sounding'])
                ds_interp.sounding.attrs = ds['sounding'].attrs
                
                import pandas as pd
                from netCDF4 import num2date
        
                def convert_num2_date_with_nan(num, format):
                    if not np.isnan(num):
                        return num2date(num, format, only_use_python_datetimes=True, only_use_cftime_datetimes=False)
                    else:
                        return pd.NaT
        
                convert_nums2date = np.vectorize(convert_num2_date_with_nan)
                
                # ds_interp['flight_time'].data = convert_nums2date(ds_interp.flight_time.data, "seconds since 1970-01-01")
                ds_interp['launch_time'].data = convert_nums2date(ds_interp.launch_time.data, "seconds since 1970-01-01")
                
                # merged_conf = OmegaConf.merge(config.level2, meta_data_cfg)
                # merged_conf._set_parent(OmegaConf.merge(config, meta_data_cfg))
                ds_interp.attrs = ds.attrs
                
                ds_interp = h.replace_global_attributes(ds_interp, cfg)
                ds_interp.attrs["source"] = str(file).split("/")[-1]
                
                variables = reader.variable_name_mapping_output.items()
                ds_interp = h.set_additional_var_attributes(ds_interp, cfg.level2.variables, variables)
                
                # Transpose dataset if necessary
                for variable in ds_interp.data_vars:
                     if variable == 'alt_bnds': continue
                     dims = ds_interp[variable].dims
                     if (len(dims) == 2) and (dims[0] != 'sounding'):
                         ds_interp[variable] = ds_interp[variable].T
        
                # time_dt = pd.Timestamp(np.datetime64(ds_interp.isel({'sounding': 0}).launch_time.data.astype("<M8[ns]")))
                
                if ds_interp.ascent_flag.values[0] == 0:
                    direction = 'AscentProfile'
                elif ds_interp.ascent_flag.values[0] == 1:
                    direction = 'DescentProfile'
                    
                # time_fmt = time_dt.strftime('%Y%m%dT%H%M')
                outfile = args['output']+'{platform}_Radiosonde_{level}_{date_YYYYMMDDTHHMM}_{location_coord}_{direction}.nc'.format(
                    platform=ds_interp.attrs['platform'],
                    level='Level2',
                    date_YYYYMMDDTHHMM=ds_interp.attrs['date_YYYYMMDDTHHMM'],
                    location_coord=ds_interp.attrs['location_coord'],
                    direction=direction
                    )
                
                logging.info('Write output to {}'.format(outfile))
                h.write_dataset(ds_interp, outfile)
                
=======
                ds_interp['m_gps'] = xr.DataArray(data_method, dims=dims_2d, coords=coords_1d)
                ds_interp['N_gps'].values[0,np.logical_and(~data_mean, data_method > 0)] = 0
                import pdb;
                pdb.set_trace()
                direction = get_direction(ds_interp, ds)
                if direction == 'ascending':
                    ds_interp['ascent_flag'] = xr.DataArray([1], dims=['sounding'])
                else:
                    ds_interp['ascent_flag'] = xr.DataArray([0], dims=['sounding'])

                # Copy trajectory id from level1 dataset
                ds_interp['sounding'] = xr.DataArray([ds['sounding'].values], dims=['sounding'])
                ds_interp.sounding.attrs = ds['sounding'].attrs

                script_basename = os.path.basename(__file__)
                script_modification_time = time.ctime(os.path.getmtime(os.path.realpath(__file__)))
                glob_attrs_dict = {'title': 'EUREC4A interpolated sounding data',
                                   'platform': platform,
                                   'surface_altitude': ds.attrs['surface_altitude'],
                                   'instrument': ds.instrument,
                                   'doi': 'pending',
                                   'created_with': '{file} with its last modifications on {time}'.
                                       format(time=script_modification_time,
                                              file=script_basename),
                                   'git_version': git_module_version,
                                   'python_version': "{} (with numpy:{}, netCDF4:{}, eurec4a_snd:{})".
                                       format(sys.version, np.__version__, netCDF4.__version__, __version__),
                                   'created_on': str(time.ctime(time.time())),
                                   'featureType': 'trajectory',
                                   'Conventions': 'CF-1.7'
                                   }
>>>>>>> c93b923c

if __name__ == "__main__":
    main()<|MERGE_RESOLUTION|>--- conflicted
+++ resolved
@@ -15,12 +15,9 @@
 import pyproj
 from omegaconf import OmegaConf
 import metpy.calc as mpcalc
-<<<<<<< HEAD
 import os
 import time
 from metpy.units import units
-=======
->>>>>>> c93b923c
 
 from . import _helpers as h
 from . import readers
@@ -167,11 +164,7 @@
                 )
             ds = sounding.profile.isel({"sounding": 0})
             ds_input = ds.copy()
-<<<<<<< HEAD
-            
-=======
-
->>>>>>> c93b923c
+
             # Check monotonic ascent/descent
             if np.all(np.diff(ds.isel(level=slice(20, -1)).alt.values) > 0) or np.all(
                 np.diff(ds.isel(level=slice(20, -1)).alt.values) < 0
@@ -333,121 +326,6 @@
                     for var, val in {'latitude': lat, 'longitude': lon, 'altitude_WGS84': alt}.items():
                         ds_interp[var] = xr.DataArray([val], dims=dims_2d, coords=coords_1d)
 
-<<<<<<< HEAD
-=======
-            # Prepare some data that cannot be linearly interpolated
-            u, v = mh.get_wind_components(ds.wdir, ds.wspd)
-            ds['u'] = xr.DataArray(u.data, dims=['level'])
-            ds['v'] = xr.DataArray(v.data, dims=['level'])
-
-            if 'altitude_WGS84' in ds.keys():
-                # Convert lat, lon, alt to cartesian coordinates
-                ecef = pyproj.Proj(proj='geocent', ellps='WGS84', datum='WGS84')
-                lla = pyproj.Proj(proj='latlong', ellps='WGS84', datum='WGS84')
-                x, y, z = pyproj.transform(lla, ecef,
-                                           ds.lon.values,
-                                           ds.lat.values,
-                                           ds.altitude_WGS84.values,
-                                           radians=False)
-                reader.variable_name_mapping.update({'x': 'x', 'y': 'y', 'z': 'z'})
-                for var, val in {'x': x, 'y': y, 'z': z}.items():
-                    ds[var] = xr.DataArray(val, dims=['level'])
-            else:
-                logging.warning(
-                    'No WGS84 altitude could be found. The averaging of the position might be faulty especially at the 0 meridian and close to the poles')
-
-            td.metpy.units.units = sounding.unitregistry
-            theta = td.calc_theta_from_T(ds['ta'], ds['p'])
-            e_s = td.calc_saturation_pressure(ds['ta'])
-            w_s = mpcalc.mixing_ratio(e_s, ds['p'].metpy.quantify())
-            w = ds['rh'].data * w_s
-            q = w / (1 + w)
-
-            w['level'] = ds.alt.data
-            w = w.rename({'level': 'alt'})
-            w = w.expand_dims({"sounding":1})
-            q['level'] = ds.alt.data
-            q = q.rename({'level': 'alt'})
-            q = q.expand_dims({"sounding": 1})
-            theta['level'] = ds.alt.data
-            theta = theta.rename({'level': 'alt'})
-            theta = theta.expand_dims({"sounding": 1})
-            ds = ds.rename({'level':'alt'})
-            ds = ds.reset_coords()
-            ds = ds.expand_dims({"sounding":1})
-            ds = ds.rename_vars({"alt":"altitude"})
-            # _ds_launch_time = ds["launch_time"].expand_dims({'sounding': 1})
-            # del ds["launch_time"]
-            # ds["launch_time"] = _ds_launch_time
-
-            ds_new = xr.Dataset()  #ds.copy()
-            ds_new['mr'] = w.reset_coords(drop=True)
-            ds_new['theta'] = theta.reset_coords(drop=True)
-            ds_new['specific_humidity'] = q.reset_coords(drop=True)
-            for var in ds.data_vars:
-                if var not in ds_new.data_vars and var not in ds_new.coords:
-                    ds_new[var] = ds[var]
-            for variable_name_in, variable_name_out in reader.variable_name_mapping_output.items():
-                try:
-                    ds_new = ds_new.rename({variable_name_in: variable_name_out})
-                    ds_new[variable_name_out].attrs = ds[variable_name_in].attrs  # Copy attributes from input
-                except (ValueError, KeyError):
-                    logging.warning(f"Variable {variable_name_in} not found.")
-                    pass
-
-            # Interpolation
-            interpolation_grid = np.arange(cfg.level2.setup.interpolation_grid_min,
-                                           cfg.level2.setup.interpolation_grid_max,
-                                           cfg.level2.setup.interpolation_grid_inc)
-            if args['method'] == 'linear':
-                ds_new = ds_new.dropna(dim='alt',
-                                       subset=output_variables,
-                                       how='any')
-                ds_interp = ds_new.pint.interp(altitude=interpolation_grid)
-            elif args['method'] == 'bin':
-                interpolation_bins = np.arange(cfg.level2.setup.interpolation_grid_min - cfg.level2.setup.interpolation_grid_inc / 2,
-                                               cfg.level2.setup.interpolation_grid_max + cfg.level2.setup.interpolation_grid_inc / 2,
-                                               cfg.level2.setup.interpolation_grid_inc)
-                ds_interp = ds_new.groupby_bins('altitude', interpolation_bins,
-                                                labels=interpolation_grid,
-                                                restore_coord_dims=True).mean()
-                ds_interp = ds_interp.transpose()
-                ds_interp = ds_interp.rename({'altitude_bins': 'alt'})
-
-                # Create bounds variable
-                ds_interp['alt_bnds'] = xr.DataArray(np.array([interpolation_bins[:-1], interpolation_bins[1:]]).T,
-                                                     dims=['alt', 'nv'],
-                                                     coords={'alt': ds_interp.alt.data}
-                                                     )
-
-                ds_interp['launch_time'] = ds_new['launch_time']
-
-
-                ## Interpolation NaN
-                ds_interp = ds_interp.pint.interpolate_na('alt', max_gap=cfg.level2.setup.max_gap_fill,
-                                                     use_coordinate=True)
-                dims_2d = ['sounding', 'alt']
-                dims_1d = ['alt']
-                coords_1d = {'alt': ds_interp.alt.data}
-
-                wind_u = ds_interp.isel({'sounding': 0})['wind_u']
-                wind_v = ds_interp.isel({'sounding': 0})['wind_v']
-                dir, wsp = mh.get_directional_wind(wind_u, wind_v)
-
-                ds_interp['wind_direction'] = xr.DataArray(dir.expand_dims({"sounding":1}).data,dims=dims_2d,coords=coords_1d)
-                ds_interp['wind_speed'] = xr.DataArray(wsp.expand_dims({"sounding": 1}).data, dims=dims_2d,
-                                                           coords=coords_1d)
-
-                if 'altitude_WGS84' in ds.keys():
-                    lon, lat, alt = pyproj.transform(ecef, lla,
-                                                     ds_interp['x'].values[0],
-                                                     ds_interp['y'].values[0],
-                                                     ds_interp['z'].values[0],
-                                                     radians=False)
-                    for var, val in {'latitude': lat, 'longitude': lon, 'altitude_WGS84': alt}.items():
-                        ds_interp[var] = xr.DataArray([val], dims=dims_2d, coords=coords_1d)
-
->>>>>>> c93b923c
                     del ds_interp['x']
                     del ds_interp['y']
                     del ds_interp['z']
@@ -457,7 +335,6 @@
                 ds_input.alt.load()
                 ds_input.p.load()
                 ds_input = ds_input.reset_coords()
-<<<<<<< HEAD
                 
                 interp_pres = mh.pressure_interpolation(ds_input.p.pint.to("hPa").values,
                                                       ds_input.alt.pint.to("m").values,
@@ -480,26 +357,6 @@
                 
                 temperature = td.calc_T_from_theta(ds_interp.isel(sounding=0)['theta'].pint.to("K"),
                                                 ds_interp.isel(sounding=0)['pressure'].pint.to("hPa"))
-=======
-                interp_pres = mh.pressure_interpolation(ds_input.p.pint.to("hPa").values,
-                                                     ds_input.alt.pint.to("m").values,
-                                                     ds_interp.alt.values) * sounding.unitregistry("hPa")
-                ds_interp['pressure'] = xr.DataArray(interp_pres,
-                                                     dims=dims_1d,
-                                                     coords=coords_1d)
-                ds_interp['pressure'] = ds_interp['pressure'].expand_dims({'sounding':1})
-                #################
-
-                ds_interp['launch_time'] = xr.DataArray([ds_interp.isel({'sounding': 0}).launch_time.item() / 1e9],
-                                                        dims=['sounding'])
-                ds_interp['platform'] = xr.DataArray([ds.platform],
-                                                     dims=['sounding'])
-
-                # Calculations after interpolation
-                # Recalculate temperature and relative humidity from theta and q
-                temperature = td.calc_T_from_theta(ds_interp.isel(sounding=0)['theta'],
-                                                ds_interp.isel(sounding=0)['pressure'])
->>>>>>> c93b923c
                 ds_interp['temperature'] = xr.DataArray(temperature.data,
                                                         dims=dims_1d,
                                                         coords=coords_1d)
@@ -516,7 +373,6 @@
                                                               dims=dims_1d,
                                                               coords=coords_1d)
                 ds_interp['relative_humidity'] = ds_interp['relative_humidity'].expand_dims({'sounding': 1})
-<<<<<<< HEAD
                 ds_interp['relative_humidity'].data = ds_interp['relative_humidity'].data * units.percent
                 # ds_interp = ds_interp.drop('humidity')
                 
@@ -541,13 +397,6 @@
                                   ]:
                     ds_interp[variable] = ds_interp[variable].expand_dims({'sounding':1})
                 
-=======
-
-
-            ### Continue adding worklfow from batch_interpoalte_sounding
-            ## call via sounding_converter --inputfile examples/level1/EUREC4A_BCO_Vaisala-RS_L1-ascent_20200126T2244_v3.0.0.nc --config=config/main.yaml
-
->>>>>>> c93b923c
                 # Count number of measurements within each bin
                 ds_interp['N_ptu'] = xr.DataArray(
                     ds_new.pressure.groupby_bins('alt', interpolation_bins, labels=interpolation_grid,
@@ -574,7 +423,6 @@
                 data_method = np.zeros_like(data_exists, dtype='uint')
                 data_method[np.logical_and(data_exists, data_mean)] = 2
                 data_method[np.logical_and(data_exists, ~data_mean)] = 1
-<<<<<<< HEAD
                 ds_interp['m_gps'] = xr.DataArray([data_method], dims=dims_2d, coords=coords_1d)
                 ds_interp['N_gps'].values[0,np.logical_and(~data_mean, data_method > 0)] = 0
                 
@@ -638,39 +486,5 @@
                 logging.info('Write output to {}'.format(outfile))
                 h.write_dataset(ds_interp, outfile)
                 
-=======
-                ds_interp['m_gps'] = xr.DataArray(data_method, dims=dims_2d, coords=coords_1d)
-                ds_interp['N_gps'].values[0,np.logical_and(~data_mean, data_method > 0)] = 0
-                import pdb;
-                pdb.set_trace()
-                direction = get_direction(ds_interp, ds)
-                if direction == 'ascending':
-                    ds_interp['ascent_flag'] = xr.DataArray([1], dims=['sounding'])
-                else:
-                    ds_interp['ascent_flag'] = xr.DataArray([0], dims=['sounding'])
-
-                # Copy trajectory id from level1 dataset
-                ds_interp['sounding'] = xr.DataArray([ds['sounding'].values], dims=['sounding'])
-                ds_interp.sounding.attrs = ds['sounding'].attrs
-
-                script_basename = os.path.basename(__file__)
-                script_modification_time = time.ctime(os.path.getmtime(os.path.realpath(__file__)))
-                glob_attrs_dict = {'title': 'EUREC4A interpolated sounding data',
-                                   'platform': platform,
-                                   'surface_altitude': ds.attrs['surface_altitude'],
-                                   'instrument': ds.instrument,
-                                   'doi': 'pending',
-                                   'created_with': '{file} with its last modifications on {time}'.
-                                       format(time=script_modification_time,
-                                              file=script_basename),
-                                   'git_version': git_module_version,
-                                   'python_version': "{} (with numpy:{}, netCDF4:{}, eurec4a_snd:{})".
-                                       format(sys.version, np.__version__, netCDF4.__version__, __version__),
-                                   'created_on': str(time.ctime(time.time())),
-                                   'featureType': 'trajectory',
-                                   'Conventions': 'CF-1.7'
-                                   }
->>>>>>> c93b923c
-
 if __name__ == "__main__":
     main()